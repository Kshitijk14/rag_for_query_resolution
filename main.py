--- conflicted
+++ resolved
@@ -1,20 +1,14 @@
 # main.py (Updated for TF-IDF-based RAG pipeline)
 import os
-<<<<<<< HEAD
 import argparse
 import traceback
 from utils.logger import setup_logger
 from utils.config import CONFIG
 # from data_collection_pipeline.data_collection_main import run_data_collection_pipeline
 # from rag_pipeline.stage_00_clean_data_paths import run_clean_data_paths
-# from rag_pipeline.stage_01_populate_db import run_populate_db
-=======
-from rag_pipeline.stage_01_populate_tfidf import run_populate_db
->>>>>>> 54cbe576
+from rag_pipeline.stage_01_populate_db import run_populate_db
 from rag_pipeline.stage_02_query_data import run_query_rag
-from utils.config import CONFIG
 
-<<<<<<< HEAD
 # configurations
 QUERY_TEXT = CONFIG["QUERY_TEXT"]
 
@@ -30,7 +24,7 @@
     
     # Create CLI.
     parser = argparse.ArgumentParser(description="MAIN WORKFLOW")
-    # parser.add_argument("--reset", action="store_true", help="Reset Chroma DB before population")
+    parser.add_argument("--reset", action="store_true", help="Reset Chroma DB before population")
     # parser.add_argument("query_text", type=str, help="The query text.")
     args = parser.parse_args()
     
@@ -38,7 +32,7 @@
     # try:
     #     logger.info(" ")
     #     logger.info("////--//--//----STARTING [PIPELINE 01] DATA COLLECTION----//--//--////")
-    #     run_data_collection_pipeline()
+    #     # run_data_collection_pipeline()
     #     logger.info("Already Done. Skipping...")
     #     logger.info("////--//--//----FINISHED [PIPELINE 01] DATA COLLECTION----//--//--////")
     #     logger.info(" ")
@@ -54,7 +48,7 @@
         # try:
         #     logger.info(" ")
         #     logger.info("----------STARTING [STAGE 00] CLEAN DATA PATHS----------")
-        #     run_clean_data_paths()
+        #     # run_clean_data_paths()
         #     logger.info("Already Done. Skipping...")
         #     logger.info("----------FINISHED [STAGE 00] CLEAN DATA PATHS----------")
         #     logger.info(" ")
@@ -63,17 +57,17 @@
         #     logger.debug(traceback.format_exc())
         #     return
         
-        # try:
-        #     logger.info(" ")
-        #     logger.info("----------STARTING [STAGE 01] POPULATE DB----------")
-        #     run_populate_db(args.reset)
-        #     # logger.info("Already Done. Skipping...")
-        #     logger.info("----------FINISHED [STAGE 01] POPULATE DB----------")
-        #     logger.info(" ")
-        # except Exception as e:
-        #     logger.error(f"ERROR RUNNING [STAGE 01] POPULATE DB: {e}")
-        #     logger.debug(traceback.format_exc())
-        #     return
+        try:
+            logger.info(" ")
+            logger.info("----------STARTING [STAGE 01] POPULATE DB----------")
+            run_populate_db(args.reset)
+            # logger.info("Already Done. Skipping...")
+            logger.info("----------FINISHED [STAGE 01] POPULATE DB----------")
+            logger.info(" ")
+        except Exception as e:
+            logger.error(f"ERROR RUNNING [STAGE 01] POPULATE DB: {e}")
+            logger.debug(traceback.format_exc())
+            return
         
         try:
             logger.info(" ")
@@ -94,24 +88,7 @@
         logger.error(f"ERROR RUNNING [PIPELINE 02] RAG PIPELINE: {e}")
         logger.debug(traceback.format_exc())
         return
-=======
+
+
 if __name__ == "__main__":
-    print("[MAIN] Running TF-IDF RAG pipeline...")
->>>>>>> 54cbe576
-
-    if not os.path.exists(CONFIG["TFIDF_DB_PATH"]):
-        print("[MAIN] Populating TF-IDF DB from documents...")
-        run_populate_db()
-    else:
-        print("[MAIN] Skipping DB population, using existing TF-IDF index.")
-
-<<<<<<< HEAD
-if __name__ == "__main__":
-    main()
-    
-=======
-    query = CONFIG["QUERY_TEXT"]
-    print(f"[MAIN] Running query: {query}")
-    run_query_rag(query)
-    print("[MAIN] Pipeline execution complete.")
->>>>>>> 54cbe576
+    main()